--- conflicted
+++ resolved
@@ -16,10 +16,6 @@
     "@types/node": "^16.0.3",
     "chai": "^4.3.6",
     "dotenv": "^16.0.2",
-<<<<<<< HEAD
-    "erc721a": "^4.1.0",
-=======
->>>>>>> c74b791d
     "ethereum-waffle": "^3.4.4",
     "ethers": "^5.6.5",
     "hardhat": "^2.9.3",
@@ -32,11 +28,6 @@
     "typescript": "^4.6.4"
   },
   "dependencies": {
-<<<<<<< HEAD
-    "@aws-sdk/client-s3": "^3.171.0",
-    "@imtbl/imx-contracts": "^1.0.1",
-=======
->>>>>>> c74b791d
     "@openzeppelin/contracts": "^4.6.0",
     "@typechain/hardhat": "^6.0.0",
     "js-sha3": "^0.5.7",
